
var Runway=Position.extend(function(base) {
  return {
    init: function(options) {
      if(!options) options={};
      base.init.call(this, options);

      this.name         = [null, null];
      this.name_offset  = [[0, 0], [0, 0]];
      this.length       = 1;
      this.glideslope   = [radians(3), radians(3)];
      this.angle        = 0;
      this.ils          = [false, false];
      this.ils_distance = [null, null];
      this.delay        = [2, 2];

      this.waiting      = [[], []];

      this.parse(options);

    },
    addQueue: function(aircraft, end) {
      end = this.getEnd(end);
      this.waiting[end].push(aircraft);
    },
    removeQueue: function(aircraft, end) {
      end = this.getEnd(end);
      if(this.waiting[end][0] == aircraft) {
        this.waiting[end].shift(aircraft);
        if(this.waiting[end].length >= 1) {
          this.waiting[end][0].moveForward();
        }
        return true;
      }
      return false;
    },
    isWaiting: function(aircraft, end) {
      end = this.getEnd(end);
      return this.waiting[end].indexOf(aircraft);
    },
    taxiDelay: function(aircraft, end) {
      end = this.getEnd(end);
      return this.delay[end] + Math.random() * 3;
    },
    getOffset: function(position, end, length) {
      end = this.getEnd(end);
      position = [position[0], position[1]];

      position[0] -= this.position[0];
      position[1] -= this.position[1];

      var offset = [0, 0];
      offset[0]  = (-cos(this.angle) * position[0]) + (sin(this.angle) * position[1]);
      offset[1]  = ( sin(this.angle) * position[0]) + (cos(this.angle) * position[1]);
//      offset[1] *= -1;

      if(end == 0) {
        offset[0] *= -1;
        offset[1] *= -1;
      }

      if(length) {
        offset[1] -= this.length / 2;
      }
      return offset;

    },
    getAngle: function(end) {
      end = this.getEnd(end);
      if(end == 0) return this.angle + Math.PI;
      return this.angle;
    },
    getILS: function(end) {
      end = this.getEnd(end);
      if(end == 0) return this.ils[0];
      return this.ils[1];
    },
    getILSDistance: function(end) {
      end = this.getEnd(end);
      if(end == 0) return this.ils_distance[0];
      return this.ils_distance[1];
    },
    getGlideslopeAltitude: function(distance, end, glideslope) {
      end = this.getEnd(end);
      if(!glideslope) glideslope = this.glideslope[end];
      glideslope = abs(glideslope);
      distance = Math.max(0, distance);
      var rise = tan(glideslope);
      return rise * distance * 3280;
    },
    getEnd: function(name) {
      if(typeof name == typeof 0) return name;
      if(typeof name == typeof "") {
        if(this.name[0].toLowerCase() == name.toLowerCase()) return 0;
        if(this.name[1].toLowerCase() == name.toLowerCase()) return 1;
      }
      return 0;
    },
    getPosition: function(end) {
      end = this.getEnd(end);
      var offset = [this.position[0], this.position[1]];
      if(end == 0) {
        offset[0] -= sin(this.angle) * (this.length / 2);
        offset[1] -= cos(this.angle) * (this.length / 2);
      } else {
        offset[0] += sin(this.angle) * (this.length / 2);
        offset[1] += cos(this.angle) * (this.length / 2);
      }
      return offset;
    },
    parse: function(data) {
      if(data.position) this.position = data.position;

      if(data.name) this.name = data.name;
      if(data.name_offset) this.name_offset = data.name_offset;

      if(data.length) this.length = data.length;
      if(data.angle) this.angle   = radians(data.angle);

      if(data.glideslope) this.glideslope = [radians(data.glideslope[0]), radians(data.glideslope[1])];

      if(data.ils) this.ils = data.ils;

      if(data.ils_distance) this.ils_distance = data.ils_distance;

      if(data.delay) this.delay = data.delay;
    },
  };
});

var Airport=Fiber.extend(function() {
  return {
    init: function(options) {
      if(!options) options={};

      this.name     = null;
      this.icao     = null;
      this.radio    = null;

      this.level    = null;

      this.runways  = [];

      this.runway   = null;

      this.fixes    = {};

      this.timeout  = {
        runway: null,
        departure: null
      };

      this.departures = {
        airlines: [],
        frequency: 1
      };
      this.arrivals   = [];

      this.wind     = {
        speed: 10,
        angle: 0
      };

      this.ctr_radius  = 80;

      this.parse(options);
      if(options.url) {
        this.load(options.url);
      }

    },
    getWind: function() {
      var wind = clone(this.wind);
      var s = 1;
      var angle_factor = Math.sin((s + game_time()) * 0.5) + Math.sin((s + game_time()) * 2);
      var s = 100;
      var speed_factor = Math.sin((s + game_time()) * 0.5) + Math.sin((s + game_time()) * 2);
      wind.angle += crange(-1, angle_factor, 1, radians(-4), radians(4));
      wind.speed *= crange(-1, speed_factor, 1, 0.9, 1.05);
      return wind;
    },
    parse: function(data) {
      if(data.name) this.name   = data.name;
      if(data.icao) this.icao   = data.icao;
      if(data.radio) this.radio = data.radio;
      if(data.ctr_radius) this.ctr_radius = data.ctr_radius;
      if(data.level) this.level = data.level;

      if(data.runways) {
        for(var i=0;i<data.runways.length;i++) {
          this.runways.push(new Runway(data.runways[i]));
        }
      }

      if(data.fixes) {
        for(var i in data.fixes) {
          this.fixes[i] = data.fixes[i];
        }
      }

      if(data.wind) {
        this.wind = data.wind;
        this.wind.angle = radians(this.wind.angle);
      }

      if(data.departures) {
        this.departures = data.departures;
        this.departures.frequency[0] *= 60;
        this.departures.frequency[1] *= 60;
      }

      if(data.arrivals) {
        for(var i=0;i<data.arrivals.length;i++) {
          var arrival = data.arrivals[i];
          if(!arrival.angle) arrival.angle = arrival.heading;
          arrival.heading       = radians(arrival.heading);
          arrival.frequency[0] *= 60;
          arrival.frequency[1] *= 60;

          if(typeof arrival.altitude == typeof 0)
            arrival.altitude = [arrival.altitude, arrival.altitude];

          this.arrivals.push(arrival);
        }
      }

    },
    set: function() {
      this.start = game_time();
      this.updateRunway();
      this.addAircraft();
    },
    unset: function() {
      for(var i=0;i<this.arrivals.length;i++) {
        if(this.arrivals[i].timeout)
          game_clear_timeout(this.arrivals[i].timeout);
      }
      if(this.timeout.departure) game_clear_timeout(this.timeout.departure);
      if(this.timeout.runway) game_clear_timeout(this.timeout.runway);
    },
    addAircraft: function() {
      if(this.departures) {
        var r = crange(0, Math.random(), 1, 1, 2);
        if(Math.random() > 0.9)
          r = crange(0, Math.random(), 1, 1, 6);
        for(var i=0;i<r;i++) {
          this.timeout.departure = game_timeout(this.addAircraftDeparture, Math.random() * 0.1, this, false);
        }
        this.addAircraftDeparture(true);
      }

      if(this.arrivals) {
        for(var i=0;i<this.arrivals.length;i++) {
          var arrival = this.arrivals[i];

          var delay = crange(0, Math.random(), 1, arrival.frequency[0], arrival.frequency[1]);
          if(Math.random() > 0.3) {
            delay = Math.random() * 0.1;
            game_timeout(this.addAircraftArrival, delay, this, [arrival, null, false]);
          }
          this.arrivals[i].timeout = game_timeout(this.addAircraftArrival, delay, this, [arrival, crange(0, Math.random(), 1, 0.5, 0.8), true]);
        }
      }

    },
    addAircraftDeparture: function(timeout) {
      if(timeout == undefined) timeout=false;
      var message = true;
      if(game_time() - this.start < 2) message = false;
      aircraft_new({
        category:  "departure",
        airline:   choose_weight(this.departures.airlines),
        message:   message
      });
      if(timeout)
        this.timeout.departure = game_timeout(this.addAircraftDeparture, crange(0, Math.random(), 1, this.departures.frequency[0] / prop.game.frequency, this.departures.frequency[1] / prop.game.frequency), this, true);
    },
    addAircraftArrival: function(args) {
      var arrival = args[0];
      var offset  = args[1];
      var timeout = args[2] > 0.5;
      if(timeout == undefined) timeout=false;
      if(!offset) offset = 1;

      var position = [0, 0];
      var width    = pixels_to_km((prop.canvas.size.width / 2)  - 50);
      var height   = pixels_to_km((prop.canvas.size.height / 2) - 50);
      var distance = Math.min(width, height);

      var wobble   = radians(15);

      var heading  = arrival.heading + crange(0, Math.random(), 1, -wobble, wobble);

      wobble       = crange(0, Math.random(), 1, -8, 8);
      distance     = 150;
      position[0] += sin(heading) * distance * offset + wobble;
      position[1] += cos(heading) * distance * offset + wobble;

      var altitude = crange(0, Math.random(), 1, arrival.altitude[0] / 1000, arrival.altitude[1] / 1000);
      altitude     = round(altitude * 2) * 500;

      var message = true;
      if(game_time() - this.start < 2) message = false;

      aircraft_new({
        category:  "arrival",
        position:  position,
        heading:   arrival.heading + Math.PI,
        altitude:  altitude,
        airline:   choose_weight(arrival.airlines),
        message:   message
      });

      if(timeout)
        arrival.timeout = game_timeout(this.addAircraftArrival, crange(0, Math.random(), 1, arrival.frequency[0] / prop.game.frequency, arrival.frequency[1] / prop.game.frequency), this, [arrival, null, true]);
    },
    updateRunway: function() {
      if(!length) length = 0;
      var wind = this.getWind();
      var headwind = {};
      function ra(n) {
        var deviation = radians(10);
        return n + crange(0, Math.random(), 1, -deviation, deviation);
      }
      for(var i=0;i<this.runways.length;i++) {
        var runway = this.runways[i];
        headwind[runway.name[0]] =  Math.cos(runway.angle - ra(wind.angle)) * wind.speed;
        headwind[runway.name[1]] = -Math.cos(runway.angle - ra(wind.angle)) * wind.speed;
      }
      var best_runway = "";
      var best_runway_headwind = -Infinity;
      for(var i in headwind) {
        if(headwind[i] > best_runway_headwind && this.getRunway(i).length > length) {
          best_runway = i;
          best_runway_headwind = headwind[i];
        }
      }
      this.runway = best_runway;
      this.timeout.runway = game_timeout(this.updateRunway, Math.random() * 30, this);
    },
    selectRunway: function(length) {
      return this.runway;
    },
    load: function(url) {
      this.content = new Content({
        type: "json",
        url: url,
        that: this,
        callback: function(status, data) {
          if(status == "ok") {
            this.parse(data);
          }
        }
      });
    },
    getFix: function(name) {
      if(!name) return null;
      name = name.toLowerCase();
      for(var i in this.fixes) {
        if(i.toLowerCase() == name) return this.fixes[i];
      }
      return null;
    },
    getRunway: function(name) {
      if(!name) return null;
      name = name.toLowerCase();
      for(var i=0;i<this.runways.length;i++) {
        if(this.runways[i].name[0].toLowerCase() == name) return this.runways[i];
        if(this.runways[i].name[1].toLowerCase() == name) return this.runways[i];
      }
      return null;
    }
  };
});

function airport_init_pre() {
  prop.airport = {};
  prop.airport.airports = {};
  prop.airport.current  = null;
}

function airport_init() {
  // Add your airports here

  // DEBUG AIRPORTS
  airport_load("kdbg");
  airport_load("ksra");

  // K*
  airport_load("ksfo");
  airport_load("kmsp");
  airport_load("kjfk");
<<<<<<< HEAD
  airport_load("ebbr");
=======
//  airport_load("ksna");

>>>>>>> 344ec737
}

function airport_ready() {
  if(!('atc-last-airport' in localStorage) || !(localStorage['atc-last-airport'] in prop.airport.airports)) airport_set('kdbg');
  else airport_set();
}

function airport_load(icao) {
  icao = icao.toLowerCase();
  if(icao in prop.airport.airports) {
    console.log(icao + ": already loaded");
    return;
  }
  var airport=new Airport({icao: icao, url: "assets/airports/"+icao+".json"});
  airport_add(airport);
  return airport;
}

function airport_add(airport) {
  prop.airport.airports[airport.icao.toLowerCase()] = airport;
}

function airport_set(icao) {
  if(!icao) {
    if(!('atc-last-airport' in localStorage)) return;
    else icao = localStorage['atc-last-airport'];
  }
  icao = icao.toLowerCase();

  localStorage['atc-last-airport'] = icao;
  if(!(icao in prop.airport.airports)) {
    console.log(icao + ": no such airport");
    return;
  }
  if(prop.airport.current) {
    prop.airport.current.unset();
    aircraft_remove_all();
  }
  prop.airport.current = prop.airport.airports[icao];
  prop.airport.current.set();

  $('#airport').text(prop.airport.current.icao.toUpperCase());
  $('#airport').attr("title", prop.airport.current.name);

  prop.canvas.dirty = true;
}

function airport_get(icao) {
  if(!icao) return prop.airport.current;
  return prop.airport.airports[icao.toLowerCase()];
}<|MERGE_RESOLUTION|>--- conflicted
+++ resolved
@@ -390,12 +390,9 @@
   airport_load("ksfo");
   airport_load("kmsp");
   airport_load("kjfk");
-<<<<<<< HEAD
+//  airport_load("ksna");
+
   airport_load("ebbr");
-=======
-//  airport_load("ksna");
-
->>>>>>> 344ec737
 }
 
 function airport_ready() {
