<<<<<<< HEAD
# 6.2.0 (June 1, 2018)
### New Features





### Bugfixes





### Enhancements & Refactors



=======
# 6.1.1 (May 1, 2018)
### Hotfix
- [#950](https://github.com/openscope/openscope/issues/950) - Fix left turn command `t l ###`
>>>>>>> 8cd9f3e2


# 6.1.0 (May 1, 2018)
### New Features
- [#818](https://github.com/openscope/openscope/issues/818) - Allows selection of only aircraft within controlled airspace
- [#838](https://github.com/openscope/openscope/issues/838) - Add Zürich Airport (LSZH)
- [#24](https://github.com/openscope/openscope/issues/24) - Add command to inform arrivals of assigned landing runway

### Bugfixes
- [#918](https://github.com/openscope/openscope/issues/918) - Fix failed load by verifying "last airport" in loadList before attempting to use it
- [#939](https://github.com/openscope/openscope/issues/939) - Fix airline fleet detection logic that was erroring during spawn of properly declared patterns
- [#899](https://github.com/openscope/openscope/issues/899) - Fix improper merging of routes when divergent waypoint is not in the middle of the leg
- [#940](https://github.com/openscope/openscope/issues/940) - Fixes British Airways fleets; re-adds 'short' fleet and removes historic fleet
- [#947](https://github.com/openscope/openscope/issues/947) - Fix lack of red response for 'land' and update documentation

### Enhancements & Refactors
- [#910](https://github.com/openscope/openscope/issues/910) - Reactivate KBOS and KSTL
- [#856](https://github.com/openscope/openscope/issues/856) - Overhaul of Doha Hamad International Airport (OTHH)
- [#246](https://github.com/openscope/openscope/issues/246) - Overhaul OMAA (Abu Dhabi)
- [#908](https://github.com/openscope/openscope/issues/908) - Minor updates to KSEA
- [#928](https://github.com/openscope/openscope/issues/928) - Minor updates to KPDX
- [#923](https://github.com/openscope/openscope/issues/923) - Overhaul of KABQ
- [#931](https://github.com/openscope/openscope/issues/931) - Minor updates to KDCA
- [#241](https://github.com/openscope/openscope/issues/241) - Overhaul of London Luton Airport (England, United Kingdom)
- [#927](https://github.com/openscope/openscope/issues/927) - Fix climb rates for CRJs
- [#677](https://github.com/openscope/openscope/issues/677) - Add test which ensures all airport JSONs contain valid JSON data (helpful for airport developers)


# 6.0.0 (March 1, 2018)
### Major
- [#809](https://github.com/openscope/openscope/issues/809) - Major reconfiguration of FMS and navigation-related components of the sim

### New Features
- [#108](https://github.com/openscope/openscope/issues/108) - Add Ottawa Macdonald–Cartier International Airport (Canada)
- [#265](https://github.com/openscope/openscope/issues/265) - Add Leeds Bradford Airport (England, United Kingdom)
- [#816](https://github.com/openscope/openscope/issues/816) - Add Kansas City Int'l (KMCI)
- [#819](https://github.com/openscope/openscope/issues/819) - Add Raleigh-Durham Int'l (KRDU)
- [#785](https://github.com/openscope/openscope/issues/785) - Add Pittsburgh International Airport (KPIT)
- [#106](https://github.com/openscope/openscope/issues/106) - Add Halifax Stanfield International Airport (CYHZ)

### Bugfixes
- [#864](https://github.com/openscope/openscope/issues/864) - Resolve console.warning() is not a function (when drawing SIDs), by removing the -ing
- [#879](https://github.com/openscope/openscope/issues/879) - Restore functionality of non-procedural descents to airspace ceiling
- [#895](https://github.com/openscope/openscope/issues/895) - Ensure number-type variables defined in spawn patterns are cast to numbers if provided as strings

### Enhancements & Refactors
- [#840](https://github.com/openscope/openscope/issues/840) - Updates documentation on airport file standards
- [#655](https://github.com/openscope/openscope/issues/655) - Set new standards for airport difficulty levels
- [#529](http://github.com/openscope/openscope/issues/529) - Convert `NavigationLibrary` to a singleton
- [#881](http://github.com/openscope/openscope/issues/881) - Remove nonfunctional airports from load list broken by feature/809
- [#216](https://github.com/openscope/openscope/issues/216) - Overhaul of Ronald Reagan Washington National Airport (DC, USA)
- [#854](https://github.com/openscope/openscope/issues/854) - Overhaul of Manchester International Airport (England, United Kingdom
- [#866](https://github.com/openscope/openscope/issues/866) - Customisation of callsign formats
- [#199](https://github.com/openscope/openscope/issues/199) - Overhaul of Frankfurt Am Main International Airport (Germany)
- [#842](https://github.com/openscope/openscope/issues/842) - Updates KBOS to AIRAC 1802
- [#844](https://github.com/openscope/openscope/issues/844) - Updates KSTL to AIRAC 1802
- [#851](https://github.com/openscope/openscope/issues/851) - Updates KPDX to AIRAC 1802
- [#837](https://github.com/openscope/openscope/issues/837) - Refactors `StripView` classes to not use `$.show()` and `$.hide()`
    - updates css to use `flexbox` instead of the clever `translateY()` tricks.
    - [#885](https://github.com/openscope/openscope/issues/885) - Removes loading indicator and simplifies `LoadingView`
- [#796](https://github.com/openscope/openscope/issues/796) - Updates ENGM (Oslo Airport, Norway)
- [#723](https://github.com/openscope/openscope/issues/723) - Add contribution guidelines document


# 5.7.0 (December 1, 2017)
### Bugfixes
- [#831](https://github.com/openscope/openscope/issues/831) - Add empty video maps to WIP airports to keep them from crashing

### Enhancements & Refactors
- [#823](https://github.com/openscope/openscope/issues/823) - Add restricted and prohibited areas to KSEA
- [#825](https://github.com/openscope/openscope/issues/825) - Updates KSTL to AIRAC 1712
- [#821](https://github.com/openscope/openscope/issues/821) - Updates KDTW to AIRAC 1712
- [#829](https://github.com/openscope/openscope/issues/829) - Updates EDDH (Hamburg Airport, Germnay)
- [#833](https://github.com/openscope/openscope/issues/833) - Updates documentation on airport format
- [#485](https://github.com/openscope/openscope/issues/485) - Updates KLAS (McCarran International Airport, NV)
- [#801](https://github.com/openscope/openscope/issues/801) & [#802](https://github.com/openscope/openscope/issues/802) - Removed Monarch Airlines and Airberlin


# 5.6.1 (November 1, 2017)
### Hotfix
- [#814](https://github.com/openscope/openscope/issues/814) - Fix severe canvas bug for airports with runways that don't draw extended centerlines


# 5.6.0 (November 1, 2017)
### New Features
- [#647](https://github.com/openscope/openscope/issues/647) - Add Tampa Intl. (KTPA)
- [#107](https://github.com/openscope/openscope/issues/107) - Add Theodore Francis Green Memorial State Airport (Providence, US)
- [#559](https://github.com/openscope/openscope/issues/559) - New Airport: KDTW (Detroit Metropolitan Wayne County Airport, MI)
- [#236](https://github.com/openscope/openscope/issues/236) - Splits canvas into STATIC and DYNAMIC canvases, only drawing updates when there are updates to draw.
    - Moves CanvasController arrow functions to bound class methods

### Bugfixes
- [#667](https://github.com/openscope/openscope/issues/667) - Fix bug where aircraft cleared twice for ILS won't join glideslope
- [#567](https://github.com/openscope/openscope/issues/567) - Fix bug of aircraft descending via STAR to '0' altitude
- [#787](https://github.com/openscope/openscope/issues/787) - `sid` command no longer sets the aircraft's destination property
- [#812](https://github.com/openscope/openscope/issues/812) - Ensure aircraft future path is drawn only when directed by settings menu

### Enhancements & Refactors
- [#755](https://github.com/openscope/openscope/issues/755) - Deprecated the `rate` command
- [#80](https://github.com/openscope/openscope/issues/80) - Add git strategy flow chart to documentation
- [#662](https://github.com/openscope/openscope/issues/662) - Force arrivals with non-altitude-restricted STARs/routes descend at least to ceiling of controlled airspace
- [#725](https://github.com/openscope/openscope/issues/725) - Consolidate GameController timing elements into TimeKeeper
- [#764](https://github.com/openscope/openscope/issues/764) - Fix links in airport guide documentation
- [#768](https://github.com/openscope/openscope/issues/768) - Fix mistake in version number
- [#768](https://github.com/openscope/openscope/issues/768) - Minor renaming of holding related methods in FMS
- [#427](https://github.com/openscope/openscope/issues/427) - Updates KSFO (San Francisco International Airport, CA)
- [#773](https://github.com/openscope/openscope/issues/773) - Updates KABQ to AIRAC 1711
- [#775](https://github.com/openscope/openscope/issues/775) - Updates KSEA to AIRAC 1711
- [#777](https://github.com/openscope/openscope/issues/777) - Updates KSTL to AIRAC 1711
- [#780](https://github.com/openscope/openscope/issues/780) - Updates KBOS to AIRAC 1711
- [#726](https://github.com/openscope/openscope/issues/726) - Adds `CanvasStageModel` class and abstracts canvas dimensions, pan, zoom, and unit translation methods to this new singleton
- [#650](https://github.com/openscope/openscope/issues/650) - Updates KPDX (Portland International Airport, OR)
- [#791](https://github.com/openscope/openscope/issues/791) - Adds useful error message and tests for case when airport file has procedure with improperly defined `draw` segment


# 5.5.1 (October 1, 2017)
### Hotfix
- [#709](https://github.com/openscope/openscope/issues/709) & [#744](https://github.com/openscope/openscope/issues/744) - Checks if the airport in localStorage exists before loading it
- [#710](https://github.com/openscope/openscope/issues/710) & [#744](https://github.com/openscope/openscope/issues/744) - Updates `.eslint` rules to ignore unused `event` and `error` parameters


# 5.5.0 (October 1, 2017)
### New Features
- [#641](https://github.com/openscope/openscope/issues/641) - Add `sa`, `saa`, `sh`, `sah`, `ss`, `sas` commands
- [#14](https://github.com/openscope/openscope/issues/14) - Add toggleable scope command bar, and lays foundation for the Scope, its commands, and its collections of radar targets.
- [#564](https://github.com/openscope/openscope/issues/564) - The mouse button to drag the radar screen is now right click
- [#637](https://github.com/openscope/openscope/issues/637) - Adds Ted Stevens Anchorage Intl. (PANC)

### Bugfixes
- [#683](https://github.com/openscope/openscope/issues/683) - Fix SID Names at MDSD following the screen centre
- [#685](https://github.com/openscope/openscope/issues/685) - Fix the command bar displaying a '?' when the up or down arrow is pressed
- [#699](https://github.com/openscope/openscope/issues/699) - Extends departing spawnPatterns outside the airspace at KSDF to prevent point deduction
- [#704](https://github.com/openscope/openscope/issues/704) - Adds `footer` section to `index.html` and combines former partials `controls` and `score` with the `#command` input
    - updates styles to use flexbox with properly organized children
- [#728](https://github.com/openscope/openscope/issues/728) - Clear radar target collection when changing airports
- [#732](https://github.com/openscope/openscope/issues/732) - Ensure radar targets are removed when aircraft model is deleted
- [#711](https://github.com/openscope/openscope/issues/711) - Ensure game options initialize to correct default values
- [#741](https://github.com/openscope/openscope/issues/741) - Remove call to `AirportController.hasAirport()` in `index.js`
- [#740](https://github.com/openscope/openscope/issues/740) - Changes background-color of settings option selects to transparent
- [#743](https://github.com/openscope/openscope/issues/743) - Updates param passed to RadarTargetCollection from within AircraftController.aircraft_remove(
- [#742](https://github.com/openscope/openscope/issues/742) - Ensure failure message responses are shown in red

### Enhancements & Refactors
- [#679](https://github.com/openscope/openscope/issues/679) - Modifies `StripView` background-color to use rgba instead of hex to allow for a semi-transparent background
- [#657](https://github.com/openscope/openscope/issues/657) - Adds Eric Meyer CSS Reset and updates existing CSS to work without `*` reset
- [#695](https://github.com/openscope/openscope/issues/695) - Stops `console.warn()` spam every frame if terrain is less than zero
- [#670](https://github.com/openscope/openscope/issues/670) - Adds `localStorage.setItem()` to `GameOptions.setOptionByName()` and adds test file for `GameOptions`
- [#452](https://github.com/openscope/openscope/issues/452) - Update airport format document with new properties and requirements
- [#614](https://github.com/openscope/openscope/issues/614) - Update developer documentation regarding git strategy
- [#717](https://github.com/openscope/openscope/issues/717) - Execute scope command by clicking radar target
- [#296](https://github.com/openscope/openscope/issues/296) - Adds `TimeKeeper` singleton and moves `App.incrementFrame()` logic to this new class
- [#721](https://github.com/openscope/openscope/issues/721) - Removed the `version` command
- [#527](https://github.com/openscope/openscope/issues/527) - Updates Shannon (EINN) - Updated all procedures, added video map and terrain, updated traffic
- [#707](https://github.com/openscope/openscope/issues/707) - Makes first pass at `CanvasController` refactor
    - adds `TimeKeeper` singleton to make time tracking easier to manage
    - moves logic to update properties of the `CanvasController` to live within the `CanvasController` and happen via triggered events
    - sets the stage for next round of `CanvasController` updates by adding `CANVAS_NAME` enum to be used when creating canvas elements
- [#29](https://github.com/openscope/openscope/issues/29) - Add airport guide files and start ksea as an example
- [#354](https://github.com/openscope/openscope/issues/354) - Ensure tutorial selects departure aircraft
- [#718](https://github.com/openscope/openscope/issues/718) - Add documentation and tutorial section for scope commands
- [#630](https://github.com/openscope/openscope/issues/630) - Update UI green colors to match default blue theme
- [#326](https://github.com/openscope/openscope/issues/326) - Checks if an aircraft can reach assigned altitude/speed


# 5.4.1 (September 2, 2017)
### Hotfix
- [#327](https://github.com/openscope/openscope/issues/327) - Fix WIP airports which fail to load due to improper procedure formatting


# 5.4.0 (September 1, 2017)
### New Features
- [#327](https://github.com/openscope/openscope/issues/327) - Add Albuquerque Sunport (KABQ)
- [#541](https://github.com/openscope/openscope/issues/541) - Add Hartsfield–Jackson Atlanta Intl. (KATL)
- [#557](https://github.com/openscope/openscope/issues/557) - Add Louisville Intl. (KSDF)
- [#331](https://github.com/openscope/openscope/issues/331) - New Airport: KELP (El Paso International Airport, TX)
- [#349](https://github.com/openscope/openscope/issues/349) - New Airport: KSTL (St. Louis Lambert International Airport, MO)
- [#555](https://github.com/openscope/openscope/issues/555) - New Airport: KTUS (Tuscon International Airport, AZ)
- [#624](https://github.com/openscope/openscope/issues/624) - New Airport: KJAX (Jacksonville International Airport, FL)

### Bugfixes
- [#618](https://github.com/openscope/openscope/issues/618) - Fix VNAV descents on STARs with only "at/above" and "at/below" restrictions
- [#664](https://github.com/openscope/openscope/issues/664) - Updates order of elements in the StripViewTemplate so the FlightRules element is properly floated to the right
- [#659](https://github.com/openscope/openscope/issues/659) - Fix misalignment in airport selection dialog

### Enhancements & Refactors
- [#619](https://github.com/openscope/openscope/issues/619) - Removed index.html as it is generated from templates when run
- [#619](https://github.com/openscope/openscope/issues/619) - Implements new loading screen with new color scheme and animated radar sweep
- [#566](https://github.com/openscope/openscope/issues/566) - Extends departing spawnPatterns outside the airspace at EIDW to prevent point deduction
- [#615](https://github.com/openscope/openscope/issues/615) - Extends departing spawnPatterns outside the airspace at MDSD to prevent point deduction
- [#635](https://github.com/openscope/openscope/issues/635) - Extends departing spawnPatterns outside the airspace at KBOS to prevent point deduction
- [#15](https://github.com/openscope/openscope/issues/15) - Implement scope themes, and changed default theme to blue-based
- [#431](https://github.com/openscope/openscope/issues/431) - Deactivate unused WIP airports from the load list, and add premium flag
- [#7](https://github.com/openscope/openscope/issues/7) - Document airport terrain generation process
- [#653](https://github.com/openscope/openscope/issues/653) - Remove index.html from document root in tools/README.md
- [#640](https://github.com/openscope/openscope/issues/640) - Deprecate the `say route` command
- [#481](https://github.com/openscope/openscope/issues/481) - Adds LESS preprocessor and adds CSS folder structure
- [#639](https://github.com/openscope/openscope/issues/639) - Deprecated `abort` command
- [#365](https://github.com/openscope/openscope/issues/365) - Renamed `index.md` to `commands.md` and added system commands and a TOC
- [#480](https://github.com/openscope/openscope/issues/480) - Consolidate console warnings for missing fixes to single message
- [#516](https://github.com/openscope/openscope/issues/516) - Update Ezeiza (SAEZ) - Updated all procedures, added video map, updated traffic, added new airlines
- [#660](https://github.com/openscope/openscope/issues/660) - Lower spawn altitude for arrivals into MDSD so they can descend in time


# 5.3.0 (August 1, 2017)
### Features
- [#288](https://github.com/openscope/openscope/issues/288) - New airport: MDSD (Las Américas International Airport, Dominican Republic)
    - Includes Terrain and Video map
    - Adds Copa Airlines (CMP) and PAWA Dominicana (PWD)
- [#572](https://github.com/openscope/openscope/issues/572) - Add new openScope emblem vector graphic
- [#484](https://github.com/openscope/openscope/issues/572) - Adds additional meta tags to index.html head
- [#581](https://github.com/openscope/openscope/issues/581) - Adds a link to the full command reference at the end of the tutorial
- [#536](https://github.com/openscope/openscope/issues/536) - The distance separator behind aircraft on ILS is now toggleable
- [#411](https://github.com/openscope/openscope/issues/411) - Removes the blue line "departure window"

### Bugfixes
- [#562](https://github.com/openscope/openscope/issues/562) - Removes inactive danger areas at EIDW
- [#570](https://github.com/openscope/openscope/issues/570) - Make aircraft proceed direct new fix after full reroute
- [#383](https://github.com/openscope/openscope/issues/383) - Recalculate SID/STAR legs when changing assigned runway
- [#510](https://github.com/openscope/openscope/issues/510) - Remove +/-/= zoom hotkey, conflicts with speed
- [#577](https://github.com/openscope/openscope/issues/577) - Correct EGKK's departure fix

### Refactors
- [#586](https://github.com/openscope/openscope/issues/586) - Fix spelling error of `CanvasController` as `ConvasController`
- [#290](https://github.com/openscope/openscope/issues/290) - Remove deprecated fixRadialDist()
- [#593](https://github.com/openscope/openscope/issues/593) - Renamed `MIDDLE_PESS` as `MIDDLE_PRESS` in `InputController`
- [#602](https://github.com/openscope/openscope/issues/602) - Fix instances of misspelling of @param in code docblocks
- [#599](https://github.com/openscope/openscope/issues/599) - Deprecates `gulp server` task and adds `nodemon` package


# 5.2.1 (July 1, 2017)
### Hotfix
- [#549](https://github.com/openscope/openscope/issues/549) - Ensure previously specified directions of turn are not preserved when a new heading instruction is given


# 5.2.0 (July 1, 2017)
### Features
- [#310](https://github.com/openscope/openscope/issues/310) - Add capability for vectors in route strings
- [#138](https://github.com/openscope/openscope/issues/138) - Adds more context to the Model classes by adding an optional input paramater
- [#191](https://github.com/openscope/openscope/issues/191) - Adds object helper class for object validation
- [#402](https://github.com/openscope/openscope/issues/1402) - Renamed AircraftInstanceModel with AircraftModel
- [#19](https://github.com/openscope/openscope/issues/19) - Add capability for fly-over fixes in route strings
- [#372](https://github.com/openscope/openscope/issues/372) - Adds squawk/sq command
- [#40](https://github.com/openscope/openscope/issues/40) - Adds the ability to call an airplane by its callsign
- [#457](https://github.com/openscope/openscope/issues/457) - Adds `EventBus` and `EventModel`
- [#93](https://github.com/openscope/openscope/issues/93) - Adds `RunwayCollection` and `RunwayRelationshipModel` and moves some runway logic to live in these new classes
    - [#312](https://github.com/openscope/openscope/issues/312) - Abstracts headwind/crosswind calculations to RunwayModel
    - [#58](https://github.com/openscope/openscope/issues/58) - Removes circular reference in AirportModel.runway.airportModel
- [#469](https://github.com/openscope/openscope/issues/469) - Updates `SpawnPatternModel` to use the `AirportModel.arrivalRunway` property when gathering waypoint models needed to calculate initial aircraft heading
- [#33](https://github.com/openscope/openscope/issues/33) - Adds support for suffixes in SID and STAR procedures
- [#476](https://github.com/openscope/openscope/issues/476) - Adds game option to include/hide WIP airports in the airport list
- [#285](https://github.com/openscope/openscope/issues/285) - Adds `StripViewController`, `StripViewCollection`, and `StripViewModel` classes
    - Removes progress strip logic from the `AircraftModel`
    - Completely reworks CSS for `StripViewList`
- [#491](https://github.com/openscope/openscope/issues/491) - Adds `.isGroundedFlightPhase()` and implements this helper in `.buildWaypointModelsForProcedure()`
    - This allows for waypointModels to be build from the correct collection based on `flightPhase`
- [#477](https://github.com/openscope/openscope/issues/477) - Updates `AircraftModel.onAirspaceExit()` to look only at the `mcp.headingMode` value
- [#423](https://github.com/openscope/openscope/issues/423) - Adds user setting option to change length of PTL
- [#208](https://github.com/openscope/openscope/issues/208) - Updates Dublin (EIDW) - Improved procedures, added terrain and video map, modified airspace, realistic traffic
- [#508](https://github.com/openscope/openscope/issues/508) - Updates logic to display historical aircraft position for aircraft outside controlled airspace
- [#418](https://github.com/openscope/openscope/issues/418) - Updates development-workflow-procedures, adds Quick Start guide to README and consolidates all documentation in the `documentation` directory
- [#434](https://github.com/openscope/openscope/issues/434) - Adds tests and verifies functionality of non-procedural departures and arrivals (support for direct route strings)
- [#483](https://github.com/openscope/openscope/issues/483) - Adds unique transponder and CID generation methods
- [#137](https://github.com/openscope/openscope/issues/137) - Abstracts non game loop logic into new class `AppController`, which provides facade methods for `App` to call during game loop
- [#72](https://github.com/openscope/openscope/issues/72) - Converts `AirportController`, `GameController` and `UiController` to static classes
    - updates `window` references to these classes
    - updates `prop` references to these classes
- [#32](https://github.com/openscope/openscope/issues/32) - Add support for ranged altitude and speed restrictions in procedures
- [#32](https://github.com/openscope/openscope/issues/32) - Improve VNAV climbs and descents to better comply with restrictions
- [#228](https://github.com/openscope/openscope/issues/228) - Updates Boston Logan Intl. (KBOS) - Updated procedures, added video map and terrain, modified airspace, realistic traffic
- [#535](https://github.com/openscope/openscope/issues/535) - Removes left over references to `AircraftStripView` in `AircraftModel`

### Bugfixes
- [#385](https://github.com/openscope/openscope/issues/385) - Fixes coordinate letter issue at SBGL
- [#424](https://github.com/openscope/openscope/issues/424) - Prevent NaNs being passed on if invalid altitude is given
- [#356](https://github.com/openscope/openscope/issues/356) - Removes fix command from tutorial and replaces it with infomation on 'route', 'Say Route', and 'Proceed Direct'
- [#325](https://github.com/openscope/openscope/issues/325) - Fixes coordinate letter issues at RJBB, OSDI, OTHH
- [#448](https://github.com/openscope/openscope/issues/448) - Removes KBOS fixes from EKCH
- [#492](https://github.com/openscope/openscope/issues/492) - Runway, wind and spawnPattern changes to allow EGNM to operate
- [#467](https://github.com/openscope/openscope/issues/467) - Prevent attempts to access positions of vector waypoints
- [#451](https://github.com/openscope/openscope/issues/451) - Adjusts fix validation for hold/vector/flyover fix names
- [#521](https://github.com/openscope/openscope/issues/521) - Prevents simulator from wrongfully overriding assigned alt/hdg during approach clearances
- [#522](https://github.com/openscope/openscope/issues/522) - Updates `AirportModel.buildRestrictedAreas()` to build the coordinate array with the correct shape
- [#539](https://github.com/openscope/openscope/issues/539) - Adds local reference to `EventBus` inside `AircraftCommander`
- [#344](https://github.com/openscope/openscope/issues/344) - Cancel approach clearances whenever an altitude or heading instruction is given
- [#546](https://github.com/openscope/openscope/issues/546) - Make flight strips show appropriate altitude values


# 5.1.1 (May 12, 2017)
### Hotfix
- [#458](https://github.com/openscope/openscope/issues/458) - Fixes or removes from load list all airports that fail to load


# 5.1.0 (May 1, 2017)
### Features
- [#316](https://github.com/openscope/openscope/issues/316) - adds [deployment-checklist](tools/documentation/deployment-checklist.md) document
- [#184](https://github.com/openscope/openscope/issues/184) - Updates the airport-format.md file
- [#374](https://github.com/openscope/openscope/issues/374) - allow for specification of airport's default arrival and departure runway
- [#367](https://github.com/openscope/openscope/issues/367) - adds [airport-file-standards](tools/documentation/deployment-checklist.md) document

### Bugfixes
- [#364](https://github.com/openscope/openscope/issues/364) - Adds additional check for `undefined` in `CommandParser` when adding args to a `CommandModel`
- [#370](https://github.com/openscope/openscope/issues/370) - Deprecates and removes `AircraftController._setDestinationFromRouteOrProcedure()` as it was implemented to maintain a previous api which is no longer used
- [#188](https://github.com/openscope/openscope/issues/188) - Ensure the verbal and text instructions/readbacks state the correct directionality
- [#396](https://github.com/openscope/openscope/issues/396) - Updates Pilot.applyDepartureProcedure() to use RunwayModel correctly
- [#399](https://github.com/openscope/openscope/issues/399) - Updates `fms.getDestinationName()` to return the `fixName` when `currentLeg` is not a procedure
- [#394](https://github.com/openscope/openscope/issues/394) - Fix wrong PTL length and set to 1 minute
- [#404](https://github.com/openscope/openscope/issues/404) - Fixes broken link in [airport-format](tools/documentation/airport-format.md)
- [#395](https://github.com/openscope/openscope/issues/395) - Fix datablock speed to show GS, not IAS
- [#408](https://github.com/openscope/openscope/issues/408) - Ensure red response is given to `rr FIXXA..FIXXB`
- [#410](https://github.com/openscope/openscope/issues/410) - Fix strip update crash for arrivals on vectors


# 5.0.1 (April 24, 2017)
### Hotfix
- [#359](https://github.com/openscope/openscope/issues/359) - Updates `AircraftStripView` to display departure procedures with the correct `NAME.EXIT` shape


# 5.0.0 (April 21, 2017)
### Major
- [#139](https://github.com/openscope/openscope/issues/139) - Refactors FMS
    - This represents a ground-up, from scratch, re-build of the flight management system with new classes: `Fms`, `LegModel`, and `WaypointModel`
    - Introduces the `ModeController` that completely separates Altitude, Heading and Speed settings from the FMS and allowing the FMS to be in charge of the flight plan and any fixRestrictions defined for a given route
    - Adds `Pilot` class that acts as a coordinator layer between the `AircraftCommander`, `AircraftInstanceModel`, `ModeController`, and `Fms`
    - Completely reworks how `Aircraft.target` is calculated
    - Introduces the concept of `flightPhase`, and begins integrating that property in lieu of category (arrival/departure)
    - Adds ability to define hold waypoints with a symbol `@`
    - Splits `PositionModel` into two new classes; `StaticPositionModel` and `DynamicPositionModel`
    - Work on this issue also resolves or invalidates previously recorded issues:
        - [#57](https://github.com/openscope/openscope/issues/57) - `aircraftInstanceModel.fms` has a circular dependency with `aircraftInstanceModel.fms.my_aircraft.fms`
        - [#73](https://github.com/openscope/openscope/issues/73) - Using STAR command to change aircraft's assigned STAR throws errors
        - [#77](https://github.com/openscope/openscope/issues/77) - Abstract current waypoint altitude and speed setting
        - [#78](https://github.com/openscope/openscope/issues/78) - Add Leg to modelSourcePool
        - [#79](https://github.com/openscope/openscope/issues/79) - Refactor fms param out of Leg
        - [#81](https://github.com/openscope/openscope/issues/81) - Extend RouteModel, or add new layer, to handle compound routes
        - [#86](https://github.com/openscope/openscope/issues/86) - Rerouting aircraft causes it to climb to unassigned altitude
        - [#87](https://github.com/openscope/openscope/issues/87) - deprecate `aircraft.eid`
        - [#114](https://github.com/openscope/openscope/issues/114) - Implied holding in route strings
        - [#122](https://github.com/openscope/openscope/issues/122) - Rerouting uncleared aircraft onto SID fails
        - [#123](https://github.com/openscope/openscope/issues/123) - Using "fix" command yields legs with lower case route
        - [#129](https://github.com/openscope/openscope/issues/129) - Create getter in `AircraftInstanceModel` to get the current runway
        - [#144](https://github.com/openscope/openscope/issues/144) - create RouteBuilder class and smooth out RouteModel
        - [#153](https://github.com/openscope/openscope/issues/153) - `fix` command with multiple arguments skips to last fix
        - [#158](https://github.com/openscope/openscope/issues/158) - Add `.hasFix()` method to FixCollection
        - [#197](https://github.com/openscope/openscope/issues/197) - Route amendments will stop altitude changes
        - [#287](https://github.com/openscope/openscope/issues/287) - `StaticPositionModel` and enforcing use of Positions where appropriate

### Features
- [#269](https://github.com/openscope/openscope/issues/269) - Enumerate magic number in RunwayModel
- [#281](https://github.com/openscope/openscope/issues/281) - Replaced old `terrain.svg` file with own work

### Bugfixes
- [#256](https://github.com/openscope/openscope/issues/256) - Standardized indentation in all json files
    - followed up and corrected 2 mistakenly cleared out aircraft files
- [#263](https://github.com/openscope/openscope/issues/259) - Fixes Firefox compatibility issue by changing ajax to getJSON
- [#303](https://github.com/openscope/openscope/issues/303) - Fixes bug with departures at SAME
- [#321](https://github.com/openscope/openscope/issues/321) - Fixes coordinates for PAM at EHAM
- [#340](https://github.com/openscope/openscope/issues/340) - Ensure aircraft reach their targeted speed
- [#342](https://github.com/openscope/openscope/issues/342) - Fixes last-second go-arounds by landing aircraft
- [#346](https://github.com/openscope/openscope/issues/346) - Ensure aircraft follow glideslope
- [#338](https://github.com/openscope/openscope/issues/338) - Fix mispronunciation of grouped numbers '820' as 'eight-twenty-zero'


# 4.1.2 (February 20, 2017)
### Hotfix
- [#252](https://github.com/openscope/openscope/issues/252) - Updates `static.json` to not use ssl


# 4.1.1 (February 20, 2017)
### Hotfix
- [#249](https://github.com/openscope/openscope/issues/249) - Restores spawning of GA aircraft at EDDT


# 4.1.0 (February 20, 2017)
### Major
- [#154](https://github.com/openscope/openscope/issues/154) - Removes GitHub Pages specific files and moves hosting out of GitHub Pages.
- [#230](https://github.com/openscope/openscope/issues/230) - Updates build process to:
    - minify css and javascript and output to `public` directory
    - minify airport json/geojson files and output to `public` directory
    - combine aircraft and airline json files into `aircraft.json` and `airline.json` and output them to the `public` directory
    - copy static assets (fonts and images) to `public` directory
    - introduce [Handlebars](https://www.npmjs.com/package/handlebars-layouts) templates and create `buildMarkup` build process
    - point the local server to the `public` directory`

### Features
- [#109](https://github.com/openscope/openscope/issues/109) - Makes sure the output for sid and star commands are always uppercase.
- [#179](https://github.com/openscope/openscope/issues/179) - Marks all airports as works in progress
- [#166](https://github.com/openscope/openscope/issues/166) - Changes deployment server from Express to Nginx
- [#163](https://github.com/openscope/openscope/issues/163) - Adds javascript minification to build process
    - adds copy task to public directory
    - translates `json_assembler.rb` to `jsonAssembler.js` and adds it to the build process.
- [#222](https://github.com/openscope/openscope/issues/222) - Corrects `icao` of the Boeing 767-400 and also updates the information to Eurocontrol data
- [#224](https://github.com/openscope/openscope/issues/224) - Updates `app.json` to use correct buildpacks
- [#104](https://github.com/openscope/openscope/issues/104) - Overhauls Munich - updates Munich to AIRAC 1702, adds STARs, and adds a realistic traffic flow.
- [#103](https://github.com/openscope/openscope/pull/202) - Adds Tokyo Narita International Airport as per AIRAC 1702
- [#149](https://github.com/openscope/openscope/issues/149) - Fixes an instance of two runways called "34R" in Shanghai Pudong

### Bugfixes
- [#201](https://github.com/openscope/openscope/issues/201) - Adds the required space between 'fh' and its argument in the tutorial
- [#195](https://github.com/openscope/openscope/issues/195) - Updates airline json files to include `icao` key. Updates `AirlineCollection` and `AirlineModel` to handle variable casing of `icao`
- [#207](https://github.com/openscope/openscope/issues/207) - Adds a default position value to `SpawnPatternModel` so aircraft have, at least, a `[0, 0]` starting position
- [#210](https://github.com/openscope/openscope/issues/210) - Ensures data block colored bars are all the same width (3px), regardless of callsign length
- [#210](https://github.com/openscope/openscope/issues/210) - Adds missing `return` in `.generateFlightNumberWithAirlineModel()` that was needed to properly recurse back through the method in the case of a duplicate flight number.
- [#203](https://github.com/openscope/openscope/issues/203) - Updates boolean logic in `App.updateViewControls()` which was evaluating an asynchronous property that, typically, had not finished loading.
- [#148](https://github.com/openscope/openscope/issues/148) - Fixes internal fms error that was breaking the game when issuing holds over present position


# 4.0.1 (January 29, 2017)
### Features
- [#170](https://github.com/openscope/openscope/issues/170) - Adds Openscope favicon

### Bugfixes
- [#176](https://github.com/openscope/openscope/issues/176) - Removes `ALM` and `SVD` arrival patterns from 'EKCH' because there aren't enough fixes to support them
- [#177](https://github.com/openscope/openscope/issues/177) - Updates `entryPoint` and `exitPoint` to be pluralized as is the airport json standard
- [#175](https://github.com/openscope/openscope/issues/175) - Adds `entryPoints` to `gcrr` star route definitions
- [#174](https://github.com/openscope/openscope/issues/174) - Fixes arrival pattern that was using an array of fix names instead of a routeString.
- [#173](https://github.com/openscope/openscope/issues/173) - Updates `wmkk` StandardRoute definition to include at least one fixname


# 4.0.0 (January 26, 2017)
### Major
- [n8rzz/atc#220](https://github.com/n8rzz/atc/issues/220) - Restructures `src` files into `client` and `server` folders.
- [n8rzz/atc#184](https://github.com/n8rzz/atc/issues/184) - Updates Node to version 7.0.0
- [n8rzz/atc#181](https://github.com/n8rzz/atc/issues/181) - Moves aircraft command logic from `AircraftInstanceModel` to new `AircraftCommander` class
- [n8rzz/atc#243](https://github.com/n8rzz/atc/issues/243) - Adds `spawnPatterns` to airport json and vastly simplifies aircraft creation. Work on this issue ended up resolving many other smaller issues listed below.
  - [n8rzz/atc#229](https://github.com/n8rzz/atc/issues/229) - Restructure `Airport.departures` to utilize routes
  - [n8rzz/atc#56](https://github.com/n8rzz/atc/issues/56) - Abstract inline fix object out of ArrivalBase
  - [n8rzz/atc#27](https://github.com/n8rzz/atc/issues/27) - Simplify creation of arrival aircraft
  - [n8rzz/atc#242](https://github.com/n8rzz/atc/issues/242) - Include airline id in airline json
  - [n8rzz/atc#235](https://github.com/n8rzz/atc/issues/235) - Create SpawnCollection, SpawnModel and SpawnScheduler classes
  - [n8rzz/atc#28](https://github.com/n8rzz/atc/issues/28) - Circular reference in airportModel.departures.airport
  - [n8rzz/atc#28](https://github.com/n8rzz/atc/issues/28) - Circular reference in airportModel.departures.airport

### Minor
- [n8rzz/atc#193](https://github.com/n8rzz/atc/issues/193) - Changes `AircraftStripView` text outputs to be all uppercase
- [n8rzz/atc#133](https://github.com/n8rzz/atc/issues/133) - Ensures proper removal of all `AircraftConflict` instances involving an aircraft that has been removed from the simulation
    - Originally reported in [zlsa/atc#734](https://github.com/zlsa/atc/issues/734)
- [n8rzz/atc#205](https://github.com/n8rzz/atc/issues/205) - Changes the names from having the flags in their name by adding WIP variable to the `AIRPORT_LOAD_LIST` in `airportLoadList`
- [n8rzz/atc#192](https://github.com/n8rzz/atc/issues/192) - Fixes white space in that is displayed from the `AircraftInstanceModel`
- [n8rzz/atc#233](https://github.com/n8rzz/atc/issues/233) - Adds cache to travis build

### Bugfixes
- [n8rzz/atc#104](https://github.com/n8rzz/atc/issues/104) & [n8rzz/atc#237](https://github.com/n8rzz/atc/issues/237) - Resets current indicies when issuing a new star to an arriving aircraft
    - Originally reported in [zlsa/atc#730](https://github.com/zlsa/atc/issues/730) & [zlsa/atc#768](https://github.com/zlsa/atc/issues/768)


# 3.2.1 (January 2, 2017)
### Bugfixes
- [n8rzz/atc#206](https://github.com/n8rzz/atc/issues/206) - Restores behavior of aircraft flying present heading after completing all legs in their flightplan
    - Originally reported in [zlsa/atc#767](https://github.com/zlsa/atc/issues/767)
- [n8rzz/atc#241](https://github.com/n8rzz/atc/issues/241) - Fix wrongful removal of departures from runway queues when arrivals land
    - Originally reported in [zlsa/atc#770](https://github.com/zlsa/atc/issues/770)
- [n8rzz/atc#240](https://github.com/n8rzz/atc/issues/240) - Fix erroneous voice readbacks for altitude command
    - Originally reported in [zlsa/atc#769](https://github.com/zlsa/atc/issues/769)
- [n8rzz/atc#133](https://github.com/n8rzz/atc/issues/133) - Fixes behavior of AircraftConflict in various ways, particularly with removal after deletion of aircraft
    - Originally reported in [zlsa/atc#734](https://github.com/zlsa/atc/issues/734)


# 3.2.0 (December 20, 2016)
### Major
* [n8rzz/atc#53](https://github.com/n8rzz/atc/issues/53) - Integrates `sidCollection` and `starCollection` with `RouteModel` within `AircraftInstanceModel`
    - Creates getters for `currentLeg` and `currentWaypoint`
    - Abstracts restrictions logic to live within `Waypoint`
    - Consolidates `runSID()` and `climbViaSid()` logic
- [n8rzz/atc#54](https://github.com/n8rzz/atc/issues/54) - Deprecates `sid` and `star` properties of the `AirportModel` in favor of `sidCollection` and `starCollection`
- [n8rzz/atc#169](https://github.com/n8rzz/atc/issues/169) - Adds [Express](expressjs.com) server to serve static assets and add [travis](travis-ci.org) config file for travis continuous integration
- [n8rzz/atc#114](https://github.com/n8rzz/atc/issues/114) - Rewrites the CommandParser from the ground up
- [n8rzz/atc#216](https://github.com/n8rzz/atc/issues/216) - Removes `Pegjs` and references completing switch to new CommandParser

### Minor
- [n8rzz/atc#77](https://github.com/n8rzz/atc/issues/77) - Implements `modelSourceFactory` and `modelSourcePool`
- [n8rzz/atc#144](https://github.com/n8rzz/atc/issues/144) - Refactors `canvasController.canvas_draw_sids` method to use `airport.sidCollection` instead of `airport.sid`
- [n8rzz/atc#55](https://github.com/n8rzz/atc/issues/55) - Moves properties shared by all `Arrival` types up to `ArrivalBase`
- [n8rzz/atc#52](https://github.com/n8rzz/atc/issues/52) - Removes `$.each()` from `AirportModel` in favor of `_forEach()` and uses `_get()` inside `aircraftInstanceModel.parse()` instead of if statements
- [n8rzz/atc#135](https://github.com/n8rzz/atc/issues/135) - Moves creation of Legs and Waypoints to constants instead of as method arguments
- [n8rzz/atc#17](https://github.com/n8rzz/atc/issues/17) - Moves `.parseCoordinate()` out of `PositionModel` and into `unitConverters`
- [n8rzz/atc#128](https://github.com/n8rzz/atc/issues/128) - Moves flight management system files to `FlightManagementSystem` folder
- [n8rzz/atc#163](https://github.com/n8rzz/atc/issues/163) - Adds `RouteModel` to `AircraftInstanceModel.runSTAR` for easier handling of a route string
- [n8rzz/atc#159](https://github.com/n8rzz/atc/issues/159) - Adds static `calculatePosition` method to `PositionModel` and abstracts common functions
- [n8rzz/atc#135](https://github.com/n8rzz/atc/issues/135) - Replaces active airport icao in view with a zulu time clock
- [n8rzz/atc#167](https://github.com/n8rzz/atc/issues/167) - Consolidates test fixtures in fixtures directory
* [n8rzz/atc#176](https://github.com/n8rzz/atc/issues/176) - Addresses issue with video maps being drawn incorrectly.
    - Updates `PositionModel` to run all calculations through the static `.calculatePosition()` method and vastly simplifies internal logic.
- [n8rzz/atc#186](https://github.com/n8rzz/atc/issues/186) - Refactors the the function names in `FixCollection` to better fit their function. `init()` to `addItems()` and `destroy()` to `removeItems()`
- [n8rzz/atc#194](https://github.com/n8rzz/atc/issues/194) - Adds gulp-cli and adds [tools readme](tools/README.md) link to gulp issues with Windows
- [n8rzz/atc#188](https://github.com/n8rzz/atc/issues/188) - Changes `routeString` to `routeCode` in `RouteModel` and moves `.toUpperCase()` from the getter to `.init()`
- [n8rzz/atc#175](https://github.com/n8rzz/atc/issues/175) - Updates `StandardRouteModel` to throw when entry/exit point doesn't exist within a collection and updates `.setDepartureRunway()` to send the `routeCode` to `Leg` on instantiation
- [n8rzz/atc#134](https://github.com/n8rzz/atc/issues/134) - Prevents collision detection for aircraft that are outside of our airspace
    - Originally reported in [zlsa/atc#736](https://github.com/zlsa/atc/issues/736)
- [n8rzz/atc#211](https://github.com/n8rzz/atc/issues/211) - Escape clears commands but not callsign if commands are present
    - Originally reported in [zlsa/atc#763](https://github.com/zlsa/atc/issues/763)

### Bugfixes
- [n8rzz/atc#145](https://github.com/n8rzz/atc/issues/145) - Moves `_comment` blocks in airport json file to be within object the are describing
- [n8rzz/atc#151](https://github.com/n8rzz/atc/issues/151) - Streamlines flight number generation and adds new method to add new callsigns to the existing list
- [n8rzz/atc#182](https://github.com/n8rzz/atc/issues/182) - Adds `_isNumber` check instead of `!magneticNorth` inside `PositionModel.calculateRelativePosition()` and the `AirspaceModel` constructor.
    - Originally reported in [zlsa/atc#754](https://github.com/zlsa/atc/issues/754)
- [n8rzz/atc#196](https://github.com/n8rzz/atc/issues/196) - Adds additional handling to `StandardRouteModel._buildEntryAndExitCollections` to handle case where `entryPoints` and `exitPoints` don't exist in the `airport.sids` definition
    - Originally reported in [zlsa/atc#760](https://github.com/zlsa/atc/issues/760)
- [n8rzz/atc#132](https://github.com/n8rzz/atc/issues/132) - Ensures proper removal of aircraft from the runway queue(s) when that aircraft has been deleted.
    - Originally reported in [zlsa/atc#706](https://github.com/zlsa/atc/issues/706)


# 3.1.0 (November 20, 2016)
### Major
- [n8rzz/atc#18](https://github.com/n8rzz/atc/issues/18) - Adds `FixModel` and static class `FixCollection` for reasoning about airport fixes
- [n8rzz/atc#19](https://github.com/n8rzz/atc/issues/19) - Adds `StandardRoute` classes reasoning about SIDs and STARs
- [n8rzz/atc#82](https://github.com/n8rzz/atc/issues/82) - Moves `airlineController` and `aircraftController` to instantiate from within `airportController` instead from `App`
- [n8rzz/atc#88](https://github.com/n8rzz/atc/issues/88) - Enable airport load without bundling and moves `airportLoadList.js` out of the `src` folder
- [n8rzz/atc#96](https://github.com/n8rzz/atc/issues/96) - Updates score calculations and how they are recorded

### Minor
- [n8rzz/atc#41](https://github.com/n8rzz/atc/issues/41) - Correct casing for Arrival and Departure factories
- [n8rzz/atc#36](https://github.com/n8rzz/atc/issues/36) - Rename `AreaModel` to `AirspaceModel`
- [n8rzz/atc#57](https://github.com/n8rzz/atc/issues/57) - Changes `StandardRoute` property name `icao` to `identifier`
- [n8rzz/atc#44](https://github.com/n8rzz/atc/issues/44) - Introduce early exit for airport load when airport data is not complete
- [n8rzz/atc#60](https://github.com/n8rzz/atc/issues/60) - Adds [git-flow](tools/documentation/git-flow-process.md) strategy document
- [n8rzz/atc#100](https://github.com/n8rzz/atc/issues/100) - Adds `BaseModel`
- [n8rzz/atc#101](https://github.com/n8rzz/atc/issues/101) - Adds `BaseCollection`

### Bugfixes
- [n8rzz/atc#45](https://github.com/n8rzz/atc/issues/45) - WMKK has misnamed star name
- [n8rzz/atc#58](https://github.com/n8rzz/atc/issues/58) - Updates spelling in `.convertMinutesToSeconds[)`
- [n8rzz/atc#75](https://github.com/n8rzz/atc/issues/75) - Future aircraft path, when on ILS, wrong width
- [n8rzz/atc#90](https://github.com/n8rzz/atc/issues/90) - `areas` is undefined in `AirportModel`
- [n8rzz/atc#91](https://github.com/n8rzz/atc/issues/91) - `FixCollection.init()` does not clear current `_items` if any exist
- [n8rzz/atc#108](https://github.com/n8rzz/atc/issues/108) - Aircraft strips show arrival airport in uppercase
- [n8rzz/atc#109](https://github.com/n8rzz/atc/issues/109) - Updates `FixCollection.findFixByName()` to accept upper, mixed, or lower case fix name
- [n8rzz/atc#115](https://github.com/n8rzz/atc/issues/115) - Switching to a previously loaded airport does not clear previous airport fixes
- [n8rzz/atc#191](https://github.com/n8rzz/atc/issues/191) - Fixes `parseElevation()` so that it does not return NaN when it is given the string `'Infinity'`
    - Originally reported in [zlsa/atc#756](https://github.com/zlsa/atc/issues/756)<|MERGE_RESOLUTION|>--- conflicted
+++ resolved
@@ -1,4 +1,3 @@
-<<<<<<< HEAD
 # 6.2.0 (June 1, 2018)
 ### New Features
 
@@ -16,11 +15,11 @@
 
 
 
-=======
+
+
 # 6.1.1 (May 1, 2018)
 ### Hotfix
 - [#950](https://github.com/openscope/openscope/issues/950) - Fix left turn command `t l ###`
->>>>>>> 8cd9f3e2
 
 
 # 6.1.0 (May 1, 2018)
