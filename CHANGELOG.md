--- conflicted
+++ resolved
@@ -23,15 +23,12 @@
 - Replaces active airport icao in view with a zulu time clock [#135](https://github.com/n8rzz/atc/issues/135)
 - Consolidates test fixtures in fixtures directory [#167](https://github.com/n8rzz/atc/issues/167)
 * Addresses issue with video maps being drawn incorrectly. [#176](https://github.com/n8rzz/atc/issues/176)
-<<<<<<< HEAD
-    - Updates `PositionModel` to run all calculations through the static `.calculatePosition()` method and vastly simplifies internal logic. 
-- Changes `routeString` to `routeCode` to better fit what it is and also fixs trancpercy in to the `routeModel`
-
-=======
     - Updates `PositionModel` to run all calculations through the static `.calculatePosition()` method and vastly simplifies internal logic.
 - Refactors the the function names in `FixCollection` to better fit their function. `init()` to `addItems()` and `destroy()` to `removeItems()` [#186] (https://github.com/n8rzz/atc/issues/186)
 - Adds gulp-cli and adds [tools readme](tools/README.md) link to gulp issues with Windows [#194](https://github.com/n8rzz/atc/issues/194)
->>>>>>> 059dd79a
+- Changes `routeString` to `routeCode` to better fit what it is and also fixs trancpercy in to the `routeModel` [#188] (https://github.com/n8rzz/atc/issues/188)
+    -.toUpperCase() is now called on intilization and removed from the getter
+
 
 
 
