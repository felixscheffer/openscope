--- conflicted
+++ resolved
@@ -37,19 +37,13 @@
     t.true(result instanceof FixModel);
 });
 
-<<<<<<< HEAD
-ava.serial('.findFixByName() returns a FixModel if it is passed as lowerCase and exists within the collection', t => {
-=======
 ava.serial('.findFixByName() returns a FixMode if it exists within the collection and is passed as lowercase', t => {
->>>>>>> 8b5f1b85
     const result = FixCollection.findFixByName('bakrr');
 
     t.true(result.name === 'BAKRR');
     t.true(result instanceof FixModel);
 });
 
-<<<<<<< HEAD
-=======
 ava.serial('.findFixByName() returns a FixMode if it exists within the collection and is passed as mixed case', t => {
     const result = FixCollection.findFixByName('bAkRr');
 
@@ -57,7 +51,6 @@
     t.true(result instanceof FixModel);
 });
 
->>>>>>> 8b5f1b85
 ava.serial('.findFixByName() returns null if a FixModel does not exist within the collection', t => {
     const result = FixCollection.findFixByName('');
 
