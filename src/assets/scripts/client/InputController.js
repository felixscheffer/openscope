--- conflicted
+++ resolved
@@ -3,20 +3,15 @@
 import _has from 'lodash/has';
 import _map from 'lodash/map';
 import AirportController from './airport/AirportController';
+import EventBus from './lib/EventBus';
+import GameController from './game/GameController';
 import UiController from './UiController';
 import CommandParser from './commandParser/CommandParser';
-<<<<<<< HEAD
-=======
-import EventBus from './lib/EventBus';
-import GameController from './game/GameController';
 import { clamp } from './math/core';
->>>>>>> 9ae9fa97
 import { EVENT } from './constants/eventNames';
 import { GAME_OPTION_NAMES } from './constants/gameOptionConstants';
 import { INVALID_NUMBER } from './constants/globalConstants';
 import { SELECTORS } from './constants/selectors';
-import EventBus from './lib/EventBus';
-import { clamp } from './math/core';
 
 // Temporary const declaration here to attach to the window AND use as internal propert
 const input = {};
@@ -875,13 +870,8 @@
             return true;
         }
 
-<<<<<<< HEAD
         if (match === INVALID_NUMBER) {
-            this._uiController.ui_log('no such aircraft, say again');
-=======
-        if (match === -1) {
             UiController.ui_log('no such aircraft, say again');
->>>>>>> 9ae9fa97
 
             return true;
         }
