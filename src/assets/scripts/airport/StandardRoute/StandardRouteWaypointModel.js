<<<<<<< HEAD
import _head from 'lodash/head';
import _last from 'lodash/last';
import _isNil from 'lodash/isNil';
import _uniqId from 'lodash/uniqueId';
import FixCollection from '../Fix/FixCollection';
import Waypoint from '../../aircraft/Waypoint';
=======
import BaseModel from '../../base/BaseModel';
import FixCollection from '../Fix/FixCollection';
>>>>>>> 8b5f1b85

/**
 * @property NAME_INDEX
 * @type {number}
 * @final
 */
const NAME_INDEX = 0;

/**
 * @property RESTRICTION_INDEX
 * @type {number}
 * @final
 */
const RESTRICTION_INDEX = 1;

/**
 * @property RESTRICTION_SEPARATOR
 * @type {string}
 * @final
 */
const RESTRICTION_SEPARATOR = '|';

/**
 * @property ALTITUDE_RESTRICTION_PREFIX
 * @type {string}
 * @final
 */
const ALTITUDE_RESTRICTION_PREFIX = 'A';

/**
 * @property SPEED_RESTRICTION_PREFIX
 * @type {string}
 * @final
 */
const SPEED_RESTRICTION_PREFIX = 'S';

/**
 * A route waypoint describes a `fixName` and any altitude or speed restrictions for that fix.
 *
 * @class StandardRouteWaypointModel
 * @extends BaseModel
 */
export default class StandardRouteWaypointModel extends BaseModel {
    /**
     * Expects `routeWaypoint` to be in one of these forms:
     * - ["FRAWG", "A80+|S210+"]
     * - ["FRAWG", "A80-|S210"]
     * - ["FRAWG", "A80"]
     * - ["FRAWG", "S210"]
     * - "FRAWG"
     *
     * @constructor
     * @param routeWaypoint {array|string}
     */
    constructor(routeWaypoint) {
        super(routeWaypoint);

        if (typeof routeWaypoint === 'undefined') {
            return this;
        }

        /**
         * Name of the fix
         *
         * @property name
         * @type {string}
         * @default ''
         * @private
         */
        this.name = '';

        /**
         * Any restrictions for a given fix
         *
         * ex:
         * - "A80+|S210"
         * - "A80-"
         * - "S230"
         *
         * using null here to match current api, if restrictions dont exist for a given waypoint
         * the consumers are expecting this to be null.
         *
         * @property _restrictions
         * @type {string|null}
         * @default null
         * @private
         */
        this._restrictions = null;

        /**
         * NOT IN USE
         *
         * Required altitude for a fix
         *
         * @property _altitude (optional)
         * @type {number}
         * @default null
         * @private
         */
        this._altitude = null;

        // TODO: This will need to be implemented in the future as an emuneration. Something to the effect of: {BELOW|AT|ABOVE}
        /**
         * NOT IN USE
         *
         * Altitude constraints, if any, for a fix.
         *
         * @property _altitudeConstraint (options)
         * @type {string}
         * @default ''
         * @private
         */
        this._altitudeConstraint = '';

        /**
         * NOT IN USE
         *
         * Speed constraint, if any, for a fix.
         *
         * @property _speed (optional)
         * @type {string}
         * @default null
         * @private
         */
        this._speed = null;

        /**
         * Positon information for the current waypoint
         *
         * Specific bits of this property are exposed via public getters.
         * This property should never be modified by an exteral method.
         *
         * @property _waypointPosition
         * @type {PositionModel}
         * @default null
         * @private
         */
        this._waypointPosition = null;

        /**
         * Distance in nm from the previous waypoint.
         *
         * This property is set exterally by the `StandardRouteModel` and used only when called via
         * `ArrivalBase.preSpawn()`.
         *
         * This value is mutable and is not intended to be re-used after its initial use.
         *
         * @property distanceFromPreviousWaypoint
         * @type {number}
         * @default -1
         */
        this.distanceFromPreviousWaypoint = -1;

        /**
         * Name of the previous `StandardWaypointModel` object in a route
         *
         * This property is set exterally by the `StandardRouteModel` and used only when called via
         * `ArrivalBase.preSpawn()`.
         *
         * This value is mutable and is not intended to be re-used after its initial use.
         *
         * @property previousStandardWaypointName
         * @type {string}
         * @default ''
         */
        this.previousStandardWaypointName = '';

        return this._init(routeWaypoint)
                   .clonePoisitonFromFix();
    }

    /**
     * Return this waypoint's `position` propery
     *
     * @property position
     * @return {array}
     */
    get position() {
        return this._waypointPosition.position;
    }

    /**
     * Return this waypoint's `gps` position property
     *
     * @property gps
     * @return {array}
     */
    get gps() {
        return this._waypointPosition.gps;
    }

    /**
     * This will return a normalized fix in the shape of `[FIXNAME, FIX_RESTRICTIONS]`.
     *
     * Fixes without restrictions are brought in to the application as a single string, however, all
     * fixes are consumed as an array. `_restrictions` are initialized as null, thus if there are
     * no restrictions for a fix this getter will return `[FIXNAME, null]`
     *
     * @for StandardRouteWaypointModel
     * @property fix
     * @return {array}
     */
    get fix() {
        return [this.name, this._restrictions];
    }

    /**
     * Lifecycle method. Should be run only once on instantiation.
     *
     * @for StandardRouteWaypointModel
     * @method _init
     * @param routeWaypoint {array|string}
     * @chainable
     * @private
     */
    _init(routeWaypoint) {
        // if we receive a string, this fix doesnt have any restrictions so we only need to set `name`
        if (typeof routeWaypoint === 'string') {
            this.name = routeWaypoint;

            return this;
        }

        this.name = routeWaypoint[NAME_INDEX];
        // temporary property. should end up as a getter that wraps private methods
        this._restrictions = routeWaypoint[RESTRICTION_INDEX];

        this._parseWaypointRestrictions(routeWaypoint[RESTRICTION_INDEX]);

        return this;
    }

    /**
     * reset the current model instance
     *
     * @for StandardRouteWaypointModel
     * @method reset
     */
    reset() {
        this.name = '';
        this._restrictions = null;
        this._altitude = null;
        this._altitudeConstraint = '';
        this._speed = null;

        return this;
    }

    /**
     * Find the matching fix from the `FixCollection` and clone its `PositionModel` this `_waypointPosition`
     *
     * @for StandardRouteWaypointModel
     * @method _clonePoisitonFromFix
     * @param fixCollection {FixCollection}
     * @private
     */
    clonePoisitonFromFix() {
        const fixModel = FixCollection.findFixByName(this.name);

        if (!fixModel) {
            console.warn(`The following fix was not found in the list of fixes for this Airport: ${this.name}`);

            return this;
        }

        this._waypointPosition = fixModel.clonePosition();

        return this;
    }

    /**
     * @for StandardRouteWaypointModel
     * @method generateFmsWaypoint
     * @param airport {AirportInstanceModel}
     * @return {Waypoint}
     */
    generateFmsWaypoint(airport) {
        const fmsWaypoint = {
            fix: this.name,
            fixRestrictions: {
                alt: this._altitude,
                spd: this._speed
            }
        }

        return new Waypoint(fmsWaypoint, airport);
    }

    /**
     * Parse any waypoint restrictions
     *
     * Parse a single string into:
     * - `this._altitude`            = expressed in feet
     * - `this._altitudeConstraint`  = {BELOW|AT|ABOVE}
     * - `this._speed`      = expressed in kts
     *
     * Exapmles:
     * - "A80+|S210"
     * - "A80-|S210"
     * - "A80"
     * - "S210"
     *
     * @for StandardRouteWaypointModel
     * @method _parseWaypointRestrictions
     * @param waypointRestrictions {string}
     * @private
     */
    _parseWaypointRestrictions(waypointRestrictions) {
        if (_isNil(waypointRestrictions)) {
            return;
        }

        const restrictionPieces = this._extractRestrictionPieces(waypointRestrictions);

        for (let i = 0; i < restrictionPieces.length; i++) {
            const restriction = restrictionPieces[i];

            // looking at the first letter of a restrictionPiece here.
            if (restriction[0] === ALTITUDE_RESTRICTION_PREFIX) {
                this._setAltitudeRestriction(restriction);
            } else if (restriction[0] === SPEED_RESTRICTION_PREFIX) {
                this._setSpeedRestriction(restriction);
            }
        }
    }

    /**
     * @for StandardRouteWaypointModel
     * @method _setAltitudeRestriction
     * @param altitudeRestriction {string}
     * @private
     */
    _setAltitudeRestriction(altitudeRestriction) {
        this._altitude = altitudeRestriction.substr(1);
    }

    /**
     * @for StandardRouteWaypointModel
     * @method _setSpeedRestriction
     * @param speedRestriction {string}
     * @private
     */
    _setSpeedRestriction(speedRestriction) {
        this._speed = speedRestriction.substr(1);
    }

    /**
     * @for StandardRouteWaypointModel
     * @method _extractRestrictionPieces
     * @param waypointRestrictions {array<string>}
     * @@return {string}
     * @private
     */
    _extractRestrictionPieces(waypointRestrictions) {
        return waypointRestrictions.split(RESTRICTION_SEPARATOR);
    }
}<|MERGE_RESOLUTION|>--- conflicted
+++ resolved
@@ -1,14 +1,5 @@
-<<<<<<< HEAD
-import _head from 'lodash/head';
-import _last from 'lodash/last';
-import _isNil from 'lodash/isNil';
-import _uniqId from 'lodash/uniqueId';
-import FixCollection from '../Fix/FixCollection';
-import Waypoint from '../../aircraft/Waypoint';
-=======
 import BaseModel from '../../base/BaseModel';
 import FixCollection from '../Fix/FixCollection';
->>>>>>> 8b5f1b85
 
 /**
  * @property NAME_INDEX
